[package]
name = "utils"
version = "2.0.0-beta"
authors = ["Abid Omar <contact@omarabid.com>"]
description = "Various utilities and functionalities"
edition = "2018"

[features]
nightly = []

[dependencies]
thiserror = "1.0.30"
backtrace = "0.3.64"
color-backtrace = "0.5.1"
config = "0.11.0"
lazy_static = "1.4.0"
slog = "2.7.0"
slog-syslog = "0.13.0"
slog-term = "2.8.0"
slog-scope = "4.4.0"
slog-async = "2.7.0"
slog-stdlog = "4.1.0"
<<<<<<< HEAD
slog-journald = "2.2.0"
log = "0.4.14"
serde = { version = "1.0.136", features = ["derive"] }
clap = "3.0.14"
=======
slog-journald = "2.1.1"
sentry = { version = "0.22", features=["transport", "log"] }
sentry-slog = "0.19"
log = "0.4.11"
serde = { version = "1.0", features = ["derive"]}

[dependencies.clap]
version = "3.0.0-beta.2"
features = ["yaml"]
>>>>>>> 89607131
<|MERGE_RESOLUTION|>--- conflicted
+++ resolved
@@ -20,19 +20,9 @@
 slog-scope = "4.4.0"
 slog-async = "2.7.0"
 slog-stdlog = "4.1.0"
-<<<<<<< HEAD
 slog-journald = "2.2.0"
-log = "0.4.14"
-serde = { version = "1.0.136", features = ["derive"] }
-clap = "3.0.14"
-=======
-slog-journald = "2.1.1"
 sentry = { version = "0.22", features=["transport", "log"] }
 sentry-slog = "0.19"
-log = "0.4.11"
-serde = { version = "1.0", features = ["derive"]}
-
-[dependencies.clap]
-version = "3.0.0-beta.2"
-features = ["yaml"]
->>>>>>> 89607131
+clap = "3.0.14"
+log = "0.4.14"
+serde = { version = "1.0.136", features = ["derive"] }