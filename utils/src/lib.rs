--- conflicted
+++ resolved
@@ -1,8 +1,4 @@
-<<<<<<< HEAD
 #![feature(backtrace)]
-
-=======
 pub mod app_config;
->>>>>>> 0a2541f3
 pub mod error;
 pub mod logger;