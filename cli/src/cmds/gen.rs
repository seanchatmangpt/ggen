use anyhow::Result;
use std::collections::BTreeMap;
use std::path::PathBuf;

<<<<<<< HEAD
use core::pipeline::PipelineBuilder;
use core::resolver::TemplateResolver;
// sha2 imports removed - not currently used in this implementation
=======
use core::generator::{GenContext, Generator};
use core::pipeline::PipelineBuilder;
use utils::project_config::RgenConfig;
>>>>>>> 9e917d5d

#[derive(clap::Args, Debug)]
pub struct GenArgs {
<<<<<<< HEAD
    /// Generator name (e.g., "cli")
    pub generator: String,
    
    /// Action name (e.g., "subcommand")
    pub action: String,
    
    /// Template name (optional, defaults to all templates for the action)
    #[arg(short, long)]
    pub name: Option<String>,
    
    /// Path to the template file (alternative to generator/action, for backward compatibility)
    #[arg(short, long)]
    pub template: Option<PathBuf>,

    /// Output directory root
    #[arg(short, long, default_value = ".")]
    pub out: PathBuf,

    /// Variables (key=value pairs)
    #[arg(short = 'v', long = "var", value_parser = parse_key_val::<String, String>)]
    pub vars: Vec<(String, String)>,

    /// Dry run (no write)
    #[arg(long)]
    pub dry: bool,
=======
    #[arg(short, long)] pub template: PathBuf,
    #[arg(short, long, default_value = ".")] pub out: PathBuf,
    #[arg(short='v', long="var", value_parser = parse_kv)] pub vars: Vec<(String,String)>,
    #[arg(long)] pub dry: bool,
>>>>>>> 9e917d5d
}

fn parse_kv(s: &str) -> std::result::Result<(String,String), String> {
    let pos = s.find('=').ok_or_else(|| format!("invalid KEY=value: `{s}`"))?;
    Ok((s[..pos].to_string(), s[pos+1..].to_string()))
}

pub fn run(args: &GenArgs) -> Result<()> {
<<<<<<< HEAD
    let mut pipeline = PipelineBuilder::new()
        .with_config_discovery()
        .map_err(utils::error::Error::from)?
        .build()
        .map_err(utils::error::Error::from)?;
    
    let mut vars = BTreeMap::new();
    for (k, v) in &args.vars {
        vars.insert(k.clone(), v.clone());
    }

    // Determine template paths to process
    let template_paths = if let Some(template_path) = &args.template {
        // Backward compatibility: use explicit template path
        vec![template_path.clone()]
    } else {
        // New behavior: resolve by generator/action
        let resolver = TemplateResolver::new(pipeline.templates_dir());
        resolver.resolve(&args.generator, &args.action, args.name.as_deref())
            .map_err(utils::error::Error::from)?
    };

    let mut generated_paths = Vec::new();
    
    for template_path in template_paths {
        let rendered_path = pipeline.run_from_path(&template_path, &args.out, &vars, args.dry)
            .map_err(utils::error::Error::from)?;
        generated_paths.push(rendered_path);
    }
    
    if args.dry {
        println!("DRY RUN - Would generate {} file(s):", generated_paths.len());
        for (i, path) in generated_paths.iter().enumerate() {
            println!("  {}: {}", i + 1, path.display());
        }
        println!("  Vars: {} variables", vars.len());
    } else {
        for path in &generated_paths {
            println!("{}", path.display());
        }
    }
    
=======
    run_with_config(args, None)
}

pub fn run_with_config(args: &GenArgs, rgen_config: Option<RgenConfig>) -> Result<()> {
    let vars: BTreeMap<_,_> = args.vars.iter().cloned().collect();

    // Merge variables: CLI vars override rgen.toml vars
    let merged_vars = if let Some(config) = &rgen_config {
        let mut merged = config.vars.clone();
        for (k, v) in vars {
            merged.insert(k, v);
        }
        merged
    } else {
        vars
    };

    // Determine output directory: CLI overrides rgen.toml default
    let out_dir = if let Some(config) = &rgen_config {
        if args.out == PathBuf::from(".") {
            // Use rgen.toml output_dir if CLI didn't specify
            config.project.output_dir.clone()
        } else {
            args.out.clone()
        }
    } else {
        args.out.clone()
    };

    // Build pipeline with rgen.toml config
    let mut builder = PipelineBuilder::new();

    if let Some(config) = &rgen_config {
        // Add global prefixes
        if !config.prefixes.is_empty() {
            builder = builder.with_prefixes(config.prefixes.clone(), None);
        }

        // Add RDF files
        if !config.rdf.files.is_empty() {
            let file_paths: Vec<String> = config.rdf.files.iter().map(|p| p.to_string_lossy().to_string()).collect();
            builder = builder.with_rdf_files(file_paths);
        }

        // Add inline RDF
        if !config.rdf.inline.is_empty() {
            builder = builder.with_inline_rdf(&config.rdf.inline);
        }
    }

    let pipeline = builder.build()?;

    let ctx = GenContext::new(args.template.clone(), out_dir)
        .with_vars(merged_vars)
        .dry(args.dry);

    let mut gen = Generator::new(pipeline, ctx);
    let path = gen.generate()?;
    println!("{}", path.display());
>>>>>>> 9e917d5d
    Ok(())
}<|MERGE_RESOLUTION|>--- conflicted
+++ resolved
@@ -2,50 +2,27 @@
 use std::collections::BTreeMap;
 use std::path::PathBuf;
 
-<<<<<<< HEAD
-use core::pipeline::PipelineBuilder;
-use core::resolver::TemplateResolver;
-// sha2 imports removed - not currently used in this implementation
-=======
 use core::generator::{GenContext, Generator};
 use core::pipeline::PipelineBuilder;
 use utils::project_config::RgenConfig;
->>>>>>> 9e917d5d
 
 #[derive(clap::Args, Debug)]
 pub struct GenArgs {
-<<<<<<< HEAD
-    /// Generator name (e.g., "cli")
-    pub generator: String,
+    /// Path to the template file
+    #[arg(short, long)]
+    pub template: PathBuf,
     
-    /// Action name (e.g., "subcommand")
-    pub action: String,
-    
-    /// Template name (optional, defaults to all templates for the action)
-    #[arg(short, long)]
-    pub name: Option<String>,
-    
-    /// Path to the template file (alternative to generator/action, for backward compatibility)
-    #[arg(short, long)]
-    pub template: Option<PathBuf>,
-
     /// Output directory root
     #[arg(short, long, default_value = ".")]
     pub out: PathBuf,
 
     /// Variables (key=value pairs)
-    #[arg(short = 'v', long = "var", value_parser = parse_key_val::<String, String>)]
+    #[arg(short = 'v', long = "var", value_parser = parse_kv)]
     pub vars: Vec<(String, String)>,
 
     /// Dry run (no write)
     #[arg(long)]
     pub dry: bool,
-=======
-    #[arg(short, long)] pub template: PathBuf,
-    #[arg(short, long, default_value = ".")] pub out: PathBuf,
-    #[arg(short='v', long="var", value_parser = parse_kv)] pub vars: Vec<(String,String)>,
-    #[arg(long)] pub dry: bool,
->>>>>>> 9e917d5d
 }
 
 fn parse_kv(s: &str) -> std::result::Result<(String,String), String> {
@@ -54,50 +31,6 @@
 }
 
 pub fn run(args: &GenArgs) -> Result<()> {
-<<<<<<< HEAD
-    let mut pipeline = PipelineBuilder::new()
-        .with_config_discovery()
-        .map_err(utils::error::Error::from)?
-        .build()
-        .map_err(utils::error::Error::from)?;
-    
-    let mut vars = BTreeMap::new();
-    for (k, v) in &args.vars {
-        vars.insert(k.clone(), v.clone());
-    }
-
-    // Determine template paths to process
-    let template_paths = if let Some(template_path) = &args.template {
-        // Backward compatibility: use explicit template path
-        vec![template_path.clone()]
-    } else {
-        // New behavior: resolve by generator/action
-        let resolver = TemplateResolver::new(pipeline.templates_dir());
-        resolver.resolve(&args.generator, &args.action, args.name.as_deref())
-            .map_err(utils::error::Error::from)?
-    };
-
-    let mut generated_paths = Vec::new();
-    
-    for template_path in template_paths {
-        let rendered_path = pipeline.run_from_path(&template_path, &args.out, &vars, args.dry)
-            .map_err(utils::error::Error::from)?;
-        generated_paths.push(rendered_path);
-    }
-    
-    if args.dry {
-        println!("DRY RUN - Would generate {} file(s):", generated_paths.len());
-        for (i, path) in generated_paths.iter().enumerate() {
-            println!("  {}: {}", i + 1, path.display());
-        }
-        println!("  Vars: {} variables", vars.len());
-    } else {
-        for path in &generated_paths {
-            println!("{}", path.display());
-        }
-    }
-    
-=======
     run_with_config(args, None)
 }
 
@@ -157,6 +90,5 @@
     let mut gen = Generator::new(pipeline, ctx);
     let path = gen.generate()?;
     println!("{}", path.display());
->>>>>>> 9e917d5d
     Ok(())
 }