[package]
name = "ggen"
version = "2.7.0"
authors = ["Sean Chatman <sean@chatmangpt.com>"]
edition = "2021"
repository = "https://github.com/seanchatmangpt/ggen"
readme = "README.md"
license = "MIT"
keywords = ["cli", "code-generation", "rdf", "templates"]
homepage = "https://github.com/seanchatmangpt/ggen"
categories = ["development-tools", "command-line-utilities"]
description = """
ggen is a deterministic, language-agnostic code generation framework that treats software artifacts as projections of knowledge graphs.
"""

[workspace]
members = [
  "crates/ggen-utils",
  "crates/ggen-cli",
  "crates/ggen-domain",
  "crates/ggen-core",
  "crates/ggen-ai",
  "crates/ggen-marketplace",
  "examples/frontmatter-cli",
  "examples/natural-market-search",
  "examples/ai-template-project",
  "crates/ggen-node",
]
exclude = [
  "examples/rust-cli-lifecycle",
  "examples/marketplace-demo/generated",
  "marketplace/packages/workflow-engine-cli",
]
resolver = "2" # Use new resolver for better dependency resolution

# Workspace-wide dependencies for version consistency
[workspace.dependencies]
tokio = { version = "1.47", features = ["full"] }
serde = { version = "1.0", features = ["derive"] }
serde_json = "1.0"
anyhow = "1.0"
thiserror = "2.0"
async-trait = "0.1"
tracing = "0.1"
tracing-subscriber = { version = "0.3", features = [
  "env-filter",
  "json",
  "ansi",
] }
log = "0.4.28"
clap = { version = "4.5", features = ["derive"] }
clap-noun-verb = "3.4.0"
clap-noun-verb-macros = "3.4.0"
once_cell = "1.19"
reqwest = { version = "0.12", features = ["json", "rustls-tls"] }
tempfile = "3.23"
chrono = { version = "0.4", features = ["serde"] }
futures = "0.3"
futures-util = "0.3"
uuid = { version = "1.18", features = ["v4", "serde"] }
tera = "1.20"
oxigraph = "0.5.1"
toml = "0.9"
serde_yaml = "0.9"
regex = "1.12"
rayon = "1.11"

# OpenTelemetry dependencies
opentelemetry = "0.21"
opentelemetry-otlp = "0.14"
opentelemetry_sdk = { version = "0.21", features = ["rt-tokio"] }
tracing-opentelemetry = "0.22"

# CLI Enhancement libraries
indicatif = "0.18"
console = "0.16"

# Testing libraries
proptest = "1.8"
<<<<<<< HEAD
chicago-tdd-tools = "1.3.0"  # Updated from 1.2.0 to 1.3.0
=======
# chicago-tdd-tools = { path = "/Users/sac/chicago-tdd-tools", version = "1.1.0" }
# Note: chicago-tdd-tools path is system-specific; commented for cross-platform builds
# chicago-tdd-tools = "1.1.0"
>>>>>>> 105a09ad

# Force base64 version to resolve duplicate dependency issue
# config -> ron -> base64 0.21.7 conflicts with reqwest -> base64 0.22.1
base64 = "0.22"

# Patch removed - was causing conflicts with same source

# Maximized linting configuration (Rust 1.78+)
# **Poka-Yoke Design**: Warnings are treated as errors to prevent defects at compile time.
# Type-first thinking: Compiler enforces correctness. If it compiles, invariants are enforced.
# Prevention is better than detection - catch issues at compile time, not runtime.
# Note: Individual lint configuration is done via attributes in code
# This section sets global lint levels
[workspace.lints.rust]
warnings = "deny"  # Poka-Yoke: Prevent warnings at compile time
unsafe_code = "deny"
missing_docs = "warn"  # Documentation warnings are less critical than code quality

[workspace.lints.clippy]
# **Poka-Yoke Design**: Deny warnings to prevent defects at compile time.
# Type-first thinking: Use compiler as design tool to enforce correctness.
# Prevention is better than detection - catch issues at compile time, not runtime.
# Set lint groups to deny level for poka-yoke error prevention
all = { level = "deny", priority = -1 }
pedantic = { level = "deny", priority = -1 }
nursery = { level = "deny", priority = -1 }
cargo = { level = "deny", priority = -1 }

# Deny critical lints for Poka-Yoke (error prevention)
# These have higher priority (0) and will override the groups
unwrap_used = "deny"
expect_used = "deny"
panic = "deny"
todo = "deny"
unimplemented = "deny"

# Allow multiple crate versions due to complex dependency tree
multiple_crate_versions = "allow"

[features]
nightly = ["ggen-utils/nightly"]
termlog = ["ggen-utils/termlog"]
journald = ["ggen-utils/journald"]
syslog = ["ggen-utils/syslog"]
london_tdd = []

[dependencies]
ggen-utils = { path = "crates/ggen-utils", version = "2.7.0" }
ggen-cli-lib = { path = "crates/ggen-cli", version = "2.7.0" }
ggen-core = { path = "crates/ggen-core", version = "2.7.0" }
ggen-ai = { path = "crates/ggen-ai", version = "2.7.0" }
human-panic = "2.0.3"
better-panic = "0.3.0"
log = "0.4.28"
env_logger = "0.11"
tokio = { version = "1.47", features = ["full"] }
anyhow = "1.0"
chrono = { version = "0.4", features = ["serde"] }
serde_json = "1.0"
serde_yaml = "0.9"
clap = { version = "4.5", features = ["derive"] }
tempfile = "3.23"
tera = "1.20"
async-trait = "0.1"
serde = { version = "1.0", features = ["derive"] }
uuid = { version = "1.18", features = ["v4"] }
genai = "0.4"
tracing-subscriber = "0.3"

# Example definitions removed - examples now discovered automatically by Cargo

[dev-dependencies]
assert_cmd = "2.0.17"
predicates = "3.1.3"
serde_json = "1.0"
tempfile = "3.23"
anyhow = "1.0"
chrono = { version = "0.4", features = ["serde"] }
ggen-domain = { path = "crates/ggen-domain" }
oxigraph = "0.5.1"
# BDD testing framework
cucumber = { version = "0.21", features = ["macros"] }
assert_fs = "1.1"
mockito = "1.7"
insta = "1.43"
serial_test = "3.2"
md5 = "0.8"
shell-words = "1.1"
# E2E test dependencies
toml = "0.9"
reqwest = { version = "0.12", features = ["blocking", "json"] }
genai = "0.4"
proptest.workspace = true
<<<<<<< HEAD
chicago-tdd-tools = { workspace = true, features = ["testing-extras", "testcontainers", "otel"] }
=======
# chicago-tdd-tools = { workspace = true, features = ["testcontainers"] }
# Note: chicago-tdd-tools commented for cross-platform compatibility
>>>>>>> 105a09ad
# Cleanroom integration for CLI testing
clnrm = "0.1.0"
testcontainers = "0.25"
testcontainers-modules = "0.13"
rand = "0.8"
mockall = "0.13"
fake = "2.9"
opentelemetry.workspace = true
opentelemetry-otlp.workspace = true
opentelemetry_sdk.workspace = true
futures.workspace = true
ggen-marketplace = { path = "crates/ggen-marketplace", version = "2.7.0" }
tracing.workspace = true
tracing-subscriber.workspace = true
tracing-opentelemetry.workspace = true
# Performance benchmarking
criterion = { version = "0.7", features = ["html_reports"] }
once_cell = "1.20"
lazy_static = "1.4"
fastrand = "2.3"

# Process Mining for workflow analytics
process_mining = "0.2"

[profile.dev]
opt-level = 0
debug = true
rpath = false
lto = false
debug-assertions = true
codegen-units = 256          # More parallel compilation units = faster builds
incremental = true           # Enable incremental compilation
split-debuginfo = "unpacked" # Faster debug builds on macOS

[profile.release]
opt-level = 3
debug = false
rpath = false
lto = "thin"             # Thin LTO for faster builds, still optimized
debug-assertions = false
codegen-units = 16       # Balance between speed and optimization
strip = true             # Strip symbols for smaller binaries

[profile.test]
opt-level = 0           # Faster test compilation
debug = true
rpath = false
lto = false
debug-assertions = true
codegen-units = 256     # More parallel compilation
incremental = true      # Enable incremental for tests

[profile.bench]
opt-level = 3
debug = false
rpath = false
lto = true
debug-assertions = false
codegen-units = 1

[[bench]]
name = "runtime_overhead"
harness = false

[[bench]]
name = "async_runtime_benchmarks"
harness = false

[[bench]]
name = "memory_profiling"
harness = false

[[bench]]
name = "quick_runtime_validation"
harness = false

[[bench]]
name = "conventions_performance"
harness = false

[[bench]]
name = "marketplace_performance"
harness = false

[[test]]
name = "testcontainer_marketplace_git_hooks"
path = "tests/integration/testcontainer_marketplace_git_hooks.rs"
required-features = []

[[test]]
name = "full_cycle_container_validation"
path = "tests/integration/full_cycle_container_validation.rs"
required-features = []

[[test]]
name = "nextjs_ontology_sync"
path = "tests/integration/nextjs_ontology_sync.rs"
required-features = []

[[test]]
name = "marketplace_nextjs_ontology_e2e"
path = "tests/integration/marketplace_nextjs_ontology_e2e.rs"
required-features = []

[[test]]
name = "marketplace_package_e2e"
path = "tests/integration/marketplace_package_e2e.rs"
required-features = []<|MERGE_RESOLUTION|>--- conflicted
+++ resolved
@@ -47,7 +47,6 @@
   "json",
   "ansi",
 ] }
-log = "0.4.28"
 clap = { version = "4.5", features = ["derive"] }
 clap-noun-verb = "3.4.0"
 clap-noun-verb-macros = "3.4.0"
@@ -77,13 +76,9 @@
 
 # Testing libraries
 proptest = "1.8"
-<<<<<<< HEAD
-chicago-tdd-tools = "1.3.0"  # Updated from 1.2.0 to 1.3.0
-=======
 # chicago-tdd-tools = { path = "/Users/sac/chicago-tdd-tools", version = "1.1.0" }
 # Note: chicago-tdd-tools path is system-specific; commented for cross-platform builds
 # chicago-tdd-tools = "1.1.0"
->>>>>>> 105a09ad
 
 # Force base64 version to resolve duplicate dependency issue
 # config -> ron -> base64 0.21.7 conflicts with reqwest -> base64 0.22.1
@@ -177,12 +172,8 @@
 reqwest = { version = "0.12", features = ["blocking", "json"] }
 genai = "0.4"
 proptest.workspace = true
-<<<<<<< HEAD
-chicago-tdd-tools = { workspace = true, features = ["testing-extras", "testcontainers", "otel"] }
-=======
 # chicago-tdd-tools = { workspace = true, features = ["testcontainers"] }
 # Note: chicago-tdd-tools commented for cross-platform compatibility
->>>>>>> 105a09ad
 # Cleanroom integration for CLI testing
 clnrm = "0.1.0"
 testcontainers = "0.25"
