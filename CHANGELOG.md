--- conflicted
+++ resolved
@@ -5,7 +5,6 @@
 The format is based on [Keep a Changelog](https://keepachangelog.com/en/1.0.0/),
 and this project adheres to [Semantic Versioning](https://semver.org/spec/v2.0.0.html).
 
-<<<<<<< HEAD
 ## [2.7.1] - 2025-11-15
 
 ### Fixed
@@ -27,8 +26,6 @@
   - Fixed test: `test_signature_verification_with_wrong_public_key_fails`
   - File: `crates/ggen-marketplace/tests/crypto_ed25519.rs`
 
-## [2.7.0] - 2025-11-15
-=======
 ## [2.7.0] - 2025-11-15
 
 ### Added
@@ -89,7 +86,6 @@
 - SendGrid email campaign automation
 - Business Intelligence (BI) system JSON exports
 - Marketplace analytics and adoption tracking
->>>>>>> 48faea06
 
 ### Changed
 
