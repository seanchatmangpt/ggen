--- conflicted
+++ resolved
@@ -4,6 +4,7 @@
 #[cfg(debug_assertions)]
 extern crate better_panic;
 
+#[macro_use]
 extern crate log;
 
 use utils::app_config::AppConfig;
@@ -27,18 +28,14 @@
             .install();
     }
 
-<<<<<<< HEAD
-    let _guard = utils::logger::setup_logging()?;
-=======
     let opts = sentry::ClientOptions {
         ..Default::default()
     };
     let _guard = sentry::init(("https://b5bfb09c14824f49b50f691b2ab74697@o527993.ingest.sentry.io/5650907", opts));
 
-    // Setup Logging 
-    utils::logger::setup_logging()?;
->>>>>>> 89607131
+let _guard = utils::logger::setup_logging()?;
 
+    
     // Initialize Configuration
     let config_contents = include_str!("resources/default_config.toml");
     AppConfig::init(Some(config_contents))?;
