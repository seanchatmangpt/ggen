--- conflicted
+++ resolved
@@ -60,8 +60,4 @@
 assert_fs = "1"
 predicates = "3"
 tempfile = { workspace = true }
-tokio-test = "0.4"
-<<<<<<< HEAD
-chicago-tdd-tools = { workspace = true }
-=======
->>>>>>> 48faea06
+tokio-test = "0.4"