--- conflicted
+++ resolved
@@ -74,11 +74,8 @@
 tokio-test = "0.4"
 tempfile = "3.23"
 mockall = "0.13"
-<<<<<<< HEAD
 chicago-tdd-tools = { version = "1.4.0", features = ["testing-extras"] }
-=======
 ggen-macros = { path = "../ggen-macros", version = "0.1.0" }
->>>>>>> 3f5fca25
 
 [lib]
 name = "ggen_marketplace"
